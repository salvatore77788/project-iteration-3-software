--- conflicted
+++ resolved
@@ -21,12 +21,9 @@
  *
  */
 public class CardTest {
-<<<<<<< HEAD
-	
+
 	//declare testing variables and objects
-=======
 	private SelfCheckoutStationSoftware scss;
->>>>>>> d93bd231
     private SelfCheckoutStation scs;
     CardSoftware pay;
     Card creditCard_tap;
@@ -82,7 +79,7 @@
         scss.cardSoftware.paymentAmount = new BigDecimal("1000000");
 
     }
-    
+
     @Test
     public void testPayWithCard() {
     	scss.amountDue = new BigDecimal("100.00");
@@ -90,44 +87,44 @@
 
     	try {
 			scs.cardReader.swipe(creditCard);
-			
+
 			// Should pay full amount
 			assertEquals("Amount paid not correct.", new BigDecimal("100.00"), scss.getAmountPaid());
-			
+
 		} catch (IOException e) {
 			// TODO Auto-generated catch block
 			e.printStackTrace();
 		}
     }
-    
+
     @Test
     public void testPayWithCardPartial() {
     	scss.amountDue = new BigDecimal("100.00");
     	scss.cardSoftware.paymentAmount = new BigDecimal("50.00");
-    	
+
     	try {
 			scs.cardReader.swipe(creditCard);
-			
+
 			assertEquals("Amount paid not correct.", new BigDecimal("50.00"), scss.getAmountPaid());
 		} catch (IOException e) {
 			// TODO Auto-generated catch block
 			e.printStackTrace();
 		}
     }
-    
+
     @Test
     public void testPayWithUnfullCard() {
     	scss.amountDue = new BigDecimal("100.00");
     	scss.cardSoftware.paymentAmount = new BigDecimal("100.00");
-    	
+
     	Calendar.Builder b = new Calendar.Builder();
     	b.setDate(2024, 8, 13);
     	payinfo.addCardData("123456789", "Emu", b.build(), "016", new BigDecimal("50.00"));
     	Card testCard = new Card("credit", "123456789", "Emu", "016", "1234", true, true);
-    	
+
     	try {
 			scs.cardReader.swipe(testCard);
-			
+
 			assertEquals("No amount should have been paid", new BigDecimal("0"), scss.getAmountPaid());
 		} catch (IOException e) {
 			// TODO Auto-generated catch block
@@ -135,7 +132,7 @@
 		}
     }
 
-    
+
 /**
  * TESTS FOR PAYMENT WITH CREDIT CARD.
  */
@@ -209,7 +206,7 @@
 
 /**
  * TESTS FOR PAYMENT WITH DEBIT CARD.
- * 
+ *
  */
 
     @Test
@@ -281,7 +278,7 @@
 
 /**
  * TESTS FOR PAYMENT WITH DEBIT CARD.
- * 
+ *
  */
 
     @Test

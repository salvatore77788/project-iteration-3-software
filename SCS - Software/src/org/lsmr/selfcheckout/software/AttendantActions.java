package org.lsmr.selfcheckout.software;

import java.math.BigDecimal;

import org.lsmr.selfcheckout.Banknote;
import org.lsmr.selfcheckout.Coin;
import org.lsmr.selfcheckout.SimulationException;
import org.lsmr.selfcheckout.devices.BanknoteDispenser;
import org.lsmr.selfcheckout.devices.BanknoteStorageUnit;
import org.lsmr.selfcheckout.devices.CoinDispenser;
import org.lsmr.selfcheckout.devices.CoinStorageUnit;
import org.lsmr.selfcheckout.devices.OverloadException;
import org.lsmr.selfcheckout.devices.SelfCheckoutStation;

public class AttendantActions {

	// We need references to selfcheckout stations
	/* 
	 * !!! A list of selcheckout stations can be retrived from the SupervisionStation class if needed
	 * */
	
	// Make a static array of selfcheckout stations
	/* 
	 * !!! Again an array of selfcheckout stations exist in  SupervisionStation class but I believe it to be redundant to 
	 * implement it here
	 * */

	
    // Blocks the self checkout station by disabling its crucial components
    // Data class being the same instance for all stations should be disgussed in the meating
<<<<<<< HEAD
    public void attendantBlockStation(SelfCheckoutStation station) {
=======
    public static void blockStation(SelfCheckoutStation station) {
>>>>>>> 76075823
        station.baggingArea.disable();
        station.scanningArea.disable();
        station.handheldScanner.disable();
        station.mainScanner.disable();
        station.cardReader.disable();
    }

    // Unblocks the self checkout station by enabling its crucial components
    // Could be used to approve a weight discrepancy
<<<<<<< HEAD
    public void attendantUnBlockStation(SelfCheckoutStation station) {
=======
    public static void unBlockStation(SelfCheckoutStation station) {
>>>>>>> 76075823
        station.baggingArea.enable();
        station.scanningArea.enable();
        station.handheldScanner.enable();
        station.mainScanner.enable();
        station.cardReader.enable();
    }
    
    /*
     * Should we include a method to disable the 
     * 
     */
    
    
    /**
     * Simulates the attendant emptying a coin storage unit.
     * @param station SelfCheckoutStation whose coin storage is to be unloaded.
     */
    public static void emptyCoinStorageUnit(SelfCheckoutStation station) {
    	station.coinStorage.unload();
    }
    
    /**
     * Simulates the attendant refilling a coin dispenser.
     * @param station SelfCheckoutStation that is being refilled.
     * @param denom The coin denomination of the coin dispenser to refill.
     * @param coins Array of coins that will be put into the dispenser unit.
     */
    public static void fillCoinDispenser(SelfCheckoutStation station, BigDecimal denom, Coin ... coins) {
    	CoinDispenser dispenser = station.coinDispensers.get(denom);
    	
    	// Assume the coins are correct
    	try {
			dispenser.load(coins);
		} catch (SimulationException e) {
			// Should not happen, since "null" coins don't really exist
			e.printStackTrace();
		} catch (OverloadException e) {
			// Trying to load too many coins
			e.printStackTrace();
		}
    }
    
    /**
     * Simulates the attendant emptying a banknote storage unit.
     * @param station SelfCheckoutStation whose banknote storage is to be unloaded.
     */
    public static void emptyBanknoteStorageUnit(SelfCheckoutStation station) {
    	station.banknoteStorage.unload();
    }
    
    /**
     * Simulates the attendant refilling a banknote dispenser.
     * @param station SelfCheckoutStation that is being refilled.
     * @param denom The banknote denomination of the banknote dispenser to refill.
     * @param banknotes Banknotes to load into the dispenser.
     */
    public static void fillBanknoteDispenser(SelfCheckoutStation station, int denom, Banknote ... banknotes) {
    	BanknoteDispenser dispenser = station.banknoteDispensers.get(denom);
    	try {
			dispenser.load(banknotes);
		} catch (OverloadException e) {
			// TODO Auto-generated catch block
			// Trying to load too many banknotes
			e.printStackTrace();
		}
    }
}<|MERGE_RESOLUTION|>--- conflicted
+++ resolved
@@ -28,11 +28,7 @@
 	
     // Blocks the self checkout station by disabling its crucial components
     // Data class being the same instance for all stations should be disgussed in the meating
-<<<<<<< HEAD
-    public void attendantBlockStation(SelfCheckoutStation station) {
-=======
     public static void blockStation(SelfCheckoutStation station) {
->>>>>>> 76075823
         station.baggingArea.disable();
         station.scanningArea.disable();
         station.handheldScanner.disable();
@@ -42,11 +38,7 @@
 
     // Unblocks the self checkout station by enabling its crucial components
     // Could be used to approve a weight discrepancy
-<<<<<<< HEAD
-    public void attendantUnBlockStation(SelfCheckoutStation station) {
-=======
     public static void unBlockStation(SelfCheckoutStation station) {
->>>>>>> 76075823
         station.baggingArea.enable();
         station.scanningArea.enable();
         station.handheldScanner.enable();

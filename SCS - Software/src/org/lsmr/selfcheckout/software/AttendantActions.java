package org.lsmr.selfcheckout.software;

<<<<<<< HEAD
import java.util.Scanner;

=======
import java.util.List;

import java.math.BigDecimal;


import org.lsmr.selfcheckout.Banknote;
import org.lsmr.selfcheckout.Coin;
import org.lsmr.selfcheckout.IllegalErrorPhaseSimulationException;
import org.lsmr.selfcheckout.SimulationException;
import org.lsmr.selfcheckout.devices.BanknoteDispenser;
import org.lsmr.selfcheckout.devices.BanknoteStorageUnit;
import org.lsmr.selfcheckout.devices.CoinDispenser;
import org.lsmr.selfcheckout.devices.CoinStorageUnit;
>>>>>>> b97eb4c0
import org.lsmr.selfcheckout.devices.OverloadException;
import org.lsmr.selfcheckout.devices.SelfCheckoutStation;

public class AttendantActions {

	// We need references to selfcheckout stations
	// Make a static array of selfcheckout stations
	
    // Blocks the self checkout station by disabling its crucial components
    // Data class being the same instance for all stations should be discussed in the meeting
    public void attendantBlockStation(SelfCheckoutStation station) {
<<<<<<< HEAD
       // Data data = Data.getInstance(); //commented out for errors thrown during testing for print
=======
>>>>>>> b97eb4c0
        station.baggingArea.disable();
        station.scanningArea.disable();
        station.handheldScanner.disable();
        station.mainScanner.disable();
        station.cardReader.disable();
<<<<<<< HEAD
     //   data.setIsDisabled(true); //commented out for errors thrown during testing for print
=======
>>>>>>> b97eb4c0
    }

    // Unblocks the self checkout station by enabling its crucial components
    // Could be used to approve a weight discrepancy
    public void attendantUnBlockStation(SelfCheckoutStation station) {
<<<<<<< HEAD
      //  Data data = Data.getInstance(); //commented out for errors thrown during testing for print
=======
>>>>>>> b97eb4c0
        station.baggingArea.enable();
        station.scanningArea.enable();
        station.handheldScanner.enable();
        station.mainScanner.enable();
        station.cardReader.enable();
<<<<<<< HEAD
       // data.setIsDisabled(false); //commented out for errors thrown during testing for print
    }
    
    public void fillInk(ReceiptPrint printer, int amount) throws OverloadException {
    	printer.setinkAmount(amount);
    }
    public void fillPaper(ReceiptPrint printer, int amount) throws OverloadException {
        printer.setpaperAmount(amount);
    }

    // Remove scanned item from customer station
    // Needs the software of the station that has the data stored
    public void removeItem() throws Exception {
    	
      Scanner scanner = new Scanner(System.in);
      boolean exist = false;
      
      int stationNumber = 0;
      
      // Choose station
      // Should replace with GUI
      while(!exist) {
        
        // Get input and check if it is valid 
        try {
          System.out.print("Enter Station Number: ");
          
          // Get input from attendant
          String itemString = scanner.nextLine();
          
          // Try to convert to int
          stationNumber = Integer.parseInt(itemString);
          
          // Check if that station number exists
          for(SelfCheckoutStationSoftware s: AttendantStation.softwareStationConnected) {
            if(s.stationNumber == stationNumber) {
              exist = true;
              break;
            }
          }
          
          // Station does not exist
          if(exist == false) {
            throw new Exception();
          }
          
          System.out.println("Station #" + stationNumber + " was selected");
          
        } catch (Exception e) {
          System.out.println("Invalid selection, please try again");
        }
      }
        
      // Get the software for the right station
        SelfCheckoutStationSoftware stationSoftware = AttendantStation.softwareStationConnected.get(stationNumber);
        ElectronicScaleSoftware scaleSoftware = AttendantStation.electronicScaleConnected.get(stationNumber);
        
        int count = 0;
        
        // Display all items scanned by customer
        for(ItemInfo item: stationSoftware.itemsScanned) {
          System.out.println("Item count: " + count + " Item Description: "+ item.description + " Item Price: $" + item.price);
          count++;
        }
        
  
      boolean valid = false;
      int itemNum = 0;
      
      // Choose item to remove
      // Should replace with GUI
      while(!valid) {
        
        // Get input and check if it is valid 
        try {
          System.out.print("Enter Item Number to Remove: ");
          
          // Get input from attendant
          String itemString = scanner.nextLine();
          
          // Try to convert to int
          itemNum = Integer.parseInt(itemString);
          
          // If int selected is greater then the number of items the customer has scanned then it is invalid
          if(itemNum >= stationSoftware.itemsScanned.size()) {
            throw new Exception();
          }
          
          System.out.println("Item #" + itemNum + " was selected");
          valid = true;
        } catch (Exception e) {
          System.out.println("Invalid selection, please try again");
        }
      }
        
        // Get item to remove
        ItemInfo item = stationSoftware.itemsScanned.get(itemNum);
        
        // Mark item removed on ElectronicScaleSoftware so the scale works properly once the item is taken off bagging area
        scaleSoftware.setAttendantRemovedItem();
        
        // Remove item
        stationSoftware.itemsScanned.remove(item);
        
        
      }

=======
    }
    
    /*
     * Should we include a method to disable the 
     */
    
    /*
     * DISTINCTION BETWEEN DISPENSER AND STORAGE UNIT
     * 
     * DISPENSER:
     * 	- the attendant loads coins/banknotes
     *  - if the customer is supposed to receive change, this is where they receive it from
     * 
     * STORAGE UNIT:
     *  - banknotes/coins come from customers
     *  - must be emptied by the attendant
     */
    
    
    /**
     * Simulates the attendant emptying a coin storage unit.
     * @param station SelfCheckoutStation whose coin storage is to be unloaded.
     */
    public List<Coin> emptyCoinStorageUnit(SelfCheckoutStation station) {
    	List<Coin> storageContents = station.coinStorage.unload();
    	
    	// This should be displayed on the touch screen.
    	BigDecimal totalValue = new BigDecimal(0);
    	for (int i = 0; i < storageContents.size(); i++) {
    		totalValue.add(storageContents.get(i).getValue());
    	}
    	System.out.printf("$%d removed from banknote storage unit.\n", totalValue);
    	
    	return storageContents;
    }
    
    /**
     * Simulates the attendant refilling a coin dispenser.
     * @param station SelfCheckoutStation that is being refilled.
     * @param denom The coin denomination of the coin dispenser to refill.
     * @param coins Array of coins that will be put into the dispenser unit.
     */
    public static void fillCoinDispenser(SelfCheckoutStation station, BigDecimal denom, Coin ... coins) {
    	CoinDispenser dispenser = station.coinDispensers.get(denom);
    	
    	// Assume the coins are correct
    	try {
			dispenser.load(coins);
		} catch (SimulationException e) {
			// Should not happen, since "null" coins don't really exist
			e.printStackTrace();
		} catch (OverloadException e) {
			// Trying to load too many coins
			e.printStackTrace();
		}
    }
    
    /**
     * Simulates the attendant emptying a banknote storage unit.
     * @param station SelfCheckoutStation whose banknote storage is to be unloaded.
     */
    public List<Banknote> emptyBanknoteStorageUnit(SelfCheckoutStation station) {
    	List<Banknote> storageContents = station.banknoteStorage.unload();
    	
    	// This should be displayed on the touch screen.
    	int totalValue = 0;
    	for (int i = 0; i < storageContents.size(); i++) {
    		totalValue += storageContents.get(i).getValue();
    	}
    	System.out.printf("$%d removed from banknote storage unit.\n", totalValue);
    	
    	return storageContents;
    }
    
    /**
     * Simulates the attendant refilling a banknote dispenser.
     * @param station SelfCheckoutStation that is being refilled.
     * @param denom The banknote denomination of the banknote dispenser to refill.
     * @param banknotes Banknotes to load into the dispenser.
     */
    public static void fillBanknoteDispenser(SelfCheckoutStation station, int denom, Banknote ... banknotes) {
    	BanknoteDispenser dispenser = station.banknoteDispensers.get(denom);
    	try {
			dispenser.load(banknotes);
		} catch (OverloadException e) {
			// TODO Auto-generated catch block
			// Trying to load too many banknotes
			e.printStackTrace();
		}
    }
>>>>>>> b97eb4c0
}<|MERGE_RESOLUTION|>--- conflicted
+++ resolved
@@ -1,9 +1,7 @@
 package org.lsmr.selfcheckout.software;
 
-<<<<<<< HEAD
 import java.util.Scanner;
 
-=======
 import java.util.List;
 
 import java.math.BigDecimal;
@@ -17,7 +15,6 @@
 import org.lsmr.selfcheckout.devices.BanknoteStorageUnit;
 import org.lsmr.selfcheckout.devices.CoinDispenser;
 import org.lsmr.selfcheckout.devices.CoinStorageUnit;
->>>>>>> b97eb4c0
 import org.lsmr.selfcheckout.devices.OverloadException;
 import org.lsmr.selfcheckout.devices.SelfCheckoutStation;
 
@@ -25,41 +22,31 @@
 
 	// We need references to selfcheckout stations
 	// Make a static array of selfcheckout stations
-	
+
     // Blocks the self checkout station by disabling its crucial components
     // Data class being the same instance for all stations should be discussed in the meeting
     public void attendantBlockStation(SelfCheckoutStation station) {
-<<<<<<< HEAD
        // Data data = Data.getInstance(); //commented out for errors thrown during testing for print
-=======
->>>>>>> b97eb4c0
         station.baggingArea.disable();
         station.scanningArea.disable();
         station.handheldScanner.disable();
         station.mainScanner.disable();
         station.cardReader.disable();
-<<<<<<< HEAD
      //   data.setIsDisabled(true); //commented out for errors thrown during testing for print
-=======
->>>>>>> b97eb4c0
     }
 
     // Unblocks the self checkout station by enabling its crucial components
     // Could be used to approve a weight discrepancy
     public void attendantUnBlockStation(SelfCheckoutStation station) {
-<<<<<<< HEAD
       //  Data data = Data.getInstance(); //commented out for errors thrown during testing for print
-=======
->>>>>>> b97eb4c0
         station.baggingArea.enable();
         station.scanningArea.enable();
         station.handheldScanner.enable();
         station.mainScanner.enable();
         station.cardReader.enable();
-<<<<<<< HEAD
        // data.setIsDisabled(false); //commented out for errors thrown during testing for print
     }
-    
+
     public void fillInk(ReceiptPrint printer, int amount) throws OverloadException {
     	printer.setinkAmount(amount);
     }
@@ -70,26 +57,26 @@
     // Remove scanned item from customer station
     // Needs the software of the station that has the data stored
     public void removeItem() throws Exception {
-    	
+
       Scanner scanner = new Scanner(System.in);
       boolean exist = false;
-      
+
       int stationNumber = 0;
-      
+
       // Choose station
       // Should replace with GUI
       while(!exist) {
-        
-        // Get input and check if it is valid 
+
+        // Get input and check if it is valid
         try {
           System.out.print("Enter Station Number: ");
-          
+
           // Get input from attendant
           String itemString = scanner.nextLine();
-          
+
           // Try to convert to int
           stationNumber = Integer.parseInt(itemString);
-          
+
           // Check if that station number exists
           for(SelfCheckoutStationSoftware s: AttendantStation.softwareStationConnected) {
             if(s.stationNumber == stationNumber) {
@@ -97,110 +84,109 @@
               break;
             }
           }
-          
+
           // Station does not exist
           if(exist == false) {
             throw new Exception();
           }
-          
+
           System.out.println("Station #" + stationNumber + " was selected");
-          
+
         } catch (Exception e) {
           System.out.println("Invalid selection, please try again");
         }
       }
-        
+
       // Get the software for the right station
         SelfCheckoutStationSoftware stationSoftware = AttendantStation.softwareStationConnected.get(stationNumber);
         ElectronicScaleSoftware scaleSoftware = AttendantStation.electronicScaleConnected.get(stationNumber);
-        
+
         int count = 0;
-        
+
         // Display all items scanned by customer
         for(ItemInfo item: stationSoftware.itemsScanned) {
           System.out.println("Item count: " + count + " Item Description: "+ item.description + " Item Price: $" + item.price);
           count++;
         }
-        
-  
+
+
       boolean valid = false;
       int itemNum = 0;
-      
+
       // Choose item to remove
       // Should replace with GUI
       while(!valid) {
-        
-        // Get input and check if it is valid 
+
+        // Get input and check if it is valid
         try {
           System.out.print("Enter Item Number to Remove: ");
-          
+
           // Get input from attendant
           String itemString = scanner.nextLine();
-          
+
           // Try to convert to int
           itemNum = Integer.parseInt(itemString);
-          
+
           // If int selected is greater then the number of items the customer has scanned then it is invalid
           if(itemNum >= stationSoftware.itemsScanned.size()) {
             throw new Exception();
           }
-          
+
           System.out.println("Item #" + itemNum + " was selected");
           valid = true;
         } catch (Exception e) {
           System.out.println("Invalid selection, please try again");
         }
       }
-        
+
         // Get item to remove
         ItemInfo item = stationSoftware.itemsScanned.get(itemNum);
-        
+
         // Mark item removed on ElectronicScaleSoftware so the scale works properly once the item is taken off bagging area
         scaleSoftware.setAttendantRemovedItem();
-        
+
         // Remove item
         stationSoftware.itemsScanned.remove(item);
-        
-        
+
+
       }
 
-=======
-    }
-    
+    }
+
     /*
-     * Should we include a method to disable the 
-     */
-    
+     * Should we include a method to disable the
+     */
+
     /*
      * DISTINCTION BETWEEN DISPENSER AND STORAGE UNIT
-     * 
+     *
      * DISPENSER:
      * 	- the attendant loads coins/banknotes
      *  - if the customer is supposed to receive change, this is where they receive it from
-     * 
+     *
      * STORAGE UNIT:
      *  - banknotes/coins come from customers
      *  - must be emptied by the attendant
      */
-    
-    
+
+
     /**
      * Simulates the attendant emptying a coin storage unit.
      * @param station SelfCheckoutStation whose coin storage is to be unloaded.
      */
     public List<Coin> emptyCoinStorageUnit(SelfCheckoutStation station) {
     	List<Coin> storageContents = station.coinStorage.unload();
-    	
+
     	// This should be displayed on the touch screen.
     	BigDecimal totalValue = new BigDecimal(0);
     	for (int i = 0; i < storageContents.size(); i++) {
     		totalValue.add(storageContents.get(i).getValue());
     	}
     	System.out.printf("$%d removed from banknote storage unit.\n", totalValue);
-    	
+
     	return storageContents;
     }
-    
+
     /**
      * Simulates the attendant refilling a coin dispenser.
      * @param station SelfCheckoutStation that is being refilled.
@@ -209,7 +195,7 @@
      */
     public static void fillCoinDispenser(SelfCheckoutStation station, BigDecimal denom, Coin ... coins) {
     	CoinDispenser dispenser = station.coinDispensers.get(denom);
-    	
+
     	// Assume the coins are correct
     	try {
 			dispenser.load(coins);
@@ -221,24 +207,24 @@
 			e.printStackTrace();
 		}
     }
-    
+
     /**
      * Simulates the attendant emptying a banknote storage unit.
      * @param station SelfCheckoutStation whose banknote storage is to be unloaded.
      */
     public List<Banknote> emptyBanknoteStorageUnit(SelfCheckoutStation station) {
     	List<Banknote> storageContents = station.banknoteStorage.unload();
-    	
+
     	// This should be displayed on the touch screen.
     	int totalValue = 0;
     	for (int i = 0; i < storageContents.size(); i++) {
     		totalValue += storageContents.get(i).getValue();
     	}
     	System.out.printf("$%d removed from banknote storage unit.\n", totalValue);
-    	
+
     	return storageContents;
     }
-    
+
     /**
      * Simulates the attendant refilling a banknote dispenser.
      * @param station SelfCheckoutStation that is being refilled.
@@ -255,5 +241,4 @@
 			e.printStackTrace();
 		}
     }
->>>>>>> b97eb4c0
 }
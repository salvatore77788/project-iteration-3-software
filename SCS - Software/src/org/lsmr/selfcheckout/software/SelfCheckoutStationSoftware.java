--- conflicted
+++ resolved
@@ -12,16 +12,6 @@
 import org.lsmr.selfcheckout.software.ReceiptPrint;
 public class SelfCheckoutStationSoftware {
 
-<<<<<<< HEAD
-	protected SelfCheckoutStation scs;
-	protected TestDatabase db; // in an actual system this would connect to a db or something
-	protected ElectronicScaleSoftware ess;
-	protected BarcodeScannerSoftware bss;
-	protected BanknoteSlotSoftware banknoteSlotSoftware;
-	protected CoinSlotSoftware coinSlotSoftware;
-	protected ReceiptPrint rp; // added receipt print 
-	protected AttendantStation as; // added attendant station
-=======
 	public SelfCheckoutStation scs;
 	public TestDatabase db; // in an actual system this would connect to a db or something
 	public ElectronicScaleSoftware ess;
@@ -29,7 +19,9 @@
 	public BanknoteSlotSoftware banknoteSlotSoftware;
 	public CoinSlotSoftware coinSlotSoftware;
 	public ScanMembershipCard memberCardObserver;
->>>>>>> 2cb73f45
+	
+	protected ReceiptPrint rp; // added receipt print 
+	protected AttendantStation as; // added attendant station
 
 	// self checkout station software
 	// NOTE: Any objects that are not primitive types are passed to other classes by
